--- conflicted
+++ resolved
@@ -7,37 +7,32 @@
 
 public class Main {
 
+
     public static void main(String[] args) {
-        GameState state = GameState.fromFen("3RG3/7/7/1b25/7/6r3/5BG1 r");
-//        GameState state = new GameState();
+        GameState state = GameState.fromFen("7/7/7/BG6/3b33/3RG3/7 r");
 
-//        state.printBoard();
-//        GameState copy = state.copy();
-//
-//        long startTime = System.currentTimeMillis();
-//        Move best = Minimax.findBestMove(state, 5);
-//        long endTime = System.currentTimeMillis();
-//        copy.applyMove(best);
-//        System.out.println("Best move: " + best);
-//        System.out.println("Evaluation: "+ evaluate(copy, 0));
-//        copy.printBoard();
-//        System.out.println("Time taken: "+ (endTime -startTime) + "ms");
-//        System.out.println(MoveGenerator.generateAllMoves(state).size());
+        state.printBoard();
+        GameState copy = state.copy();
 
-<<<<<<< HEAD
-        // Test 1: Alpha-Beta (your original)
         long startTime = System.currentTimeMillis();
         Move best = Minimax.findBestMove(state, 5);
         long endTime = System.currentTimeMillis();
         copy.applyMove(best);
-        System.out.println("Alpha-Beta: " + best);
+        System.out.println("Best move: " + best);
         System.out.println("Evaluation: "+ evaluate(copy, 0));
         copy.printBoard();
         System.out.println("Time taken: "+ (endTime -startTime) + "ms");
-        System.out.println("Legal moves: " + MoveGenerator.generateAllMoves(state).size());
+        System.out.println(MoveGenerator.generateAllMoves(state).size());
 
-        // Test 2: Alpha-Beta + Quiescence
-        System.out.println("\n=== With Quiescence ===");
+
+//        Move best1 = TimedMinimax.findBestMoveWithTime(state, 99, 2000); // depth cap 99, time limit 5s
+//        GameState copy1 = state.copy();
+//        copy.applyMove(best1);
+//        System.out.println("Best move: " + best1);
+//        System.out.println("Evalutation: "+ evaluate(copy1, 1));
+
+
+        System.out.println("=== With Quiescence ===");
         Minimax.counter = 0;
         QuiescenceSearch.resetQuiescenceStats();
 
@@ -47,51 +42,14 @@
 
         GameState copyQ = state.copy();
         copyQ.applyMove(bestQ);
-        System.out.println("Alpha-Beta + Q: " + bestQ);
+        System.out.println("Best move: " + bestQ);
         System.out.println("Evaluation: "+ evaluate(copyQ, 0));
         System.out.println("Time taken: "+ (endTime - startTime) + "ms");
         System.out.println("Regular nodes: " + Minimax.counter);
         System.out.println("Q-nodes: " + QuiescenceSearch.qNodes);
-        System.out.println("Moves different: " + !best.equals(bestQ));
 
-        // Test 3: PVS (new)
-        System.out.println("\n=== With PVS ===");
-        Minimax.counter = 0;
+        System.out.println("\nMoves different: " + !best.equals(bestQ));
 
-        startTime = System.currentTimeMillis();
-        Move bestPVS = Minimax.findBestMoveWithPVS(state, 5);
-        endTime = System.currentTimeMillis();
-
-        GameState copyPVS = state.copy();
-        copyPVS.applyMove(bestPVS);
-        System.out.println("PVS: " + bestPVS);
-        System.out.println("Evaluation: "+ evaluate(copyPVS, 0));
-        System.out.println("Time taken: "+ (endTime - startTime) + "ms");
-        System.out.println("Regular nodes: " + Minimax.counter);
-
-        // Test 4: Ultimate AI (PVS + Quiescence) - your strongest
-        System.out.println("\n=== ULTIMATE AI (PVS + Q) ===");
-        Minimax.counter = 0;
-        QuiescenceSearch.resetQuiescenceStats();
-
-        startTime = System.currentTimeMillis();
-        Move bestUltimate = Minimax.findBestMoveUltimate(state, 5);
-        endTime = System.currentTimeMillis();
-
-        GameState copyUltimate = state.copy();
-        copyUltimate.applyMove(bestUltimate);
-        System.out.println("ULTIMATE: " + bestUltimate);
-        System.out.println("Evaluation: "+ evaluate(copyUltimate, 0));
-        System.out.println("Time taken: "+ (endTime - startTime) + "ms");
-        System.out.println("Regular nodes: " + Minimax.counter);
-        System.out.println("Q-nodes: " + QuiescenceSearch.qNodes);
-
-        // Quick comparison
-        System.out.println("\n=== QUICK COMPARISON ===");
-        System.out.println("Alpha-Beta:     " + best + " (eval: " + evaluate(copy, 0) + ")");
-        System.out.println("Alpha-Beta + Q: " + bestQ + " (eval: " + evaluate(copyQ, 0) + ")");
-        System.out.println("PVS:            " + bestPVS + " (eval: " + evaluate(copyPVS, 0) + ")");
-        System.out.println("ULTIMATE:       " + bestUltimate + " (eval: " + evaluate(copyUltimate, 0) + ")");
 
         // Test tactical position where quiescence should activate
         System.out.println("\n=== Tactical Position Test ===");
@@ -102,27 +60,19 @@
         QuiescenceSearch.resetQuiescenceStats();
 
         startTime = System.currentTimeMillis();
-        Move tacticalMove = Minimax.findBestMoveUltimate(tactical, 4);
+        Move tacticalMove = Minimax.findBestMoveWithQuiescence(tactical, 4);
         endTime = System.currentTimeMillis();
 
-        System.out.println("ULTIMATE tactical: " + tacticalMove);
+        System.out.println("Best move: " + tacticalMove);
         System.out.println("Time: " + (endTime - startTime) + "ms");
         System.out.println("Regular nodes: " + Minimax.counter);
         System.out.println("Q-nodes: " + QuiescenceSearch.qNodes);
-=======
-        TimeManager timeManager = new TimeManager(180*1000, 55);
-        System.out.println(timeManager.calculateTimeForMove(state));
+
+
+    }
 
 
 
 
 
->>>>>>> 4bdc28af
-
-        if (QuiescenceSearch.qNodes > 0) {
-            System.out.println("✅ Quiescence activated on tactical position");
-        } else {
-            System.out.println("⚠️ Quiescence not activated");
-        }
-    }
 }